// Copyright (c) 2012, Cloudera, inc.
//
// A DiskRowSet is a horizontal slice of a Kudu tablet.
// Each DiskRowSet contains data for a a disjoint set of keys.
// See src/tablet/README for a detailed description.

#ifndef KUDU_TABLET_LAYER_H
#define KUDU_TABLET_LAYER_H

#include <boost/thread/shared_mutex.hpp>
#include <gtest/gtest.h>
#include <memory>
#include <string>
#include <vector>

#include "cfile/cfile.h"
#include "cfile/cfile_reader.h"
#include "common/row.h"
#include "common/rowblock.h"
#include "common/row_changelist.h"
#include "common/schema.h"
#include "gutil/macros.h"
#include "tablet/deltamemstore.h"
#include "tablet/delta_tracker.h"
#include "tablet/cfile_set.h"
#include "tablet/rowset.h"
#include "util/bloom_filter.h"
#include "util/memory/arena.h"

namespace kudu {

namespace cfile {
class BloomFileWriter;
}

namespace tablet {

using std::string;
using kudu::cfile::BloomFileWriter;
using kudu::cfile::CFileIterator;
using kudu::cfile::CFileReader;

class DiskRowSetWriter {
 public:
  DiskRowSetWriter(metadata::RowSetMetadata *rowset_metadata,
                   const Schema &schema,
                   const BloomFilterSizing &bloom_sizing) :
    rowset_metadata_(rowset_metadata),
    schema_(schema),
    bloom_sizing_(bloom_sizing),
    finished_(false),
    written_count_(0)
  {}

  ~DiskRowSetWriter();

  Status Open();

  // The block is written to all column writers as well as the bloom filter,
  // if configured.
  // Rows must be appended in ascending order.
  Status AppendBlock(const RowBlock &block);

  Status Finish();

  rowid_t written_count() const {
    CHECK(finished_);
    return written_count_;
  }

  // Return the total number of bytes written so far to this DiskRowSet.
  // Additional bytes may be written by "Finish()", but this should provide
  // a reasonable estimate for the total data size.
  size_t written_size() const;

  const Schema &schema() const { return schema_; }

 private:
  DISALLOW_COPY_AND_ASSIGN(DiskRowSetWriter);

  Status InitBloomFileWriter();

  // Initializes the index writer required for compound keys
  // this index is written to a new file instead of embedded in the col_* files
  Status InitAdHocIndexWriter();

  // Return the cfile::Writer responsible for writing the key index.
  // (the ad-hoc writer for composite keys, otherwise the key column writer)
  cfile::Writer *key_index_writer();

  metadata::RowSetMetadata *rowset_metadata_;
  const Schema schema_;
  BloomFilterSizing bloom_sizing_;

  bool finished_;
  rowid_t written_count_;
  std::vector<cfile::Writer *> cfile_writers_;
  gscoped_ptr<BloomFileWriter> bloom_writer_;
  gscoped_ptr<cfile::Writer> ad_hoc_index_writer_;

  // The last encoded key written.
  faststring last_encoded_key_;
};


// Wrapper around DiskRowSetWriter which "rolls" to a new DiskRowSet after
// a certain amount of data has been written. Each output rowset is suffixed
// with ".N" where N starts at 0 and increases as new rowsets are generated.
class RollingDiskRowSetWriter {
 public:
  RollingDiskRowSetWriter(Env *env,
                          const Schema &schema,
                          const string &base_path,
                          const BloomFilterSizing &bloom_sizing,
                          size_t target_rowset_size);
  ~RollingDiskRowSetWriter();

  Status Open();

  // The block is written to all column writers as well as the bloom filter,
  // if configured.
  // Rows must be appended in ascending order.
  Status AppendBlock(const RowBlock &block);

  Status Finish();

  int64_t written_count() const { return written_count_; }

  const Schema &schema() const { return schema_; }

  // Return the set of rowset paths that were written by this writer.
  // This must only be called after Finish() returns an OK result.
  void GetWrittenPaths(std::vector<std::string> *paths) const;

 private:
  Status RollWriter();
  Status FinishCurrentWriter();

  enum State {
    kInitialized,
    kStarted,
    kFinished
  };
  State state_;

  Env * const env_;
  const Schema schema_;
  const std::string base_path_;
  std::string cur_path_;
  const BloomFilterSizing bloom_sizing_;
  const size_t target_rowset_size_;

  gscoped_ptr<DiskRowSetWriter> cur_writer_;

  // The index for the next output.
  int output_index_;

  // DiskRowSet paths which have been successfully written out.
  std::vector<std::string> written_paths_;

  int64_t written_count_;

  DISALLOW_COPY_AND_ASSIGN(RollingDiskRowSetWriter);
};

////////////////////////////////////////////////////////////
// DiskRowSet
////////////////////////////////////////////////////////////

class DiskRowSet : public RowSet {
 public:
  static const char *kMinKeyMetaEntryName;
  static const char *kMaxKeyMetaEntryName;

  // Open a rowset from disk.
  // If successful, sets *rowset to the newly open rowset
  static Status Open(const shared_ptr<metadata::RowSetMetadata>& rowset_metadata,
                     const Schema &schema,
                     shared_ptr<DiskRowSet> *rowset);

  ////////////////////////////////////////////////////////////
  // "Management" functions
  ////////////////////////////////////////////////////////////

  // Flush all accumulated delta data to disk.
  Status FlushDeltas();

  ////////////////////////////////////////////////////////////
  // RowSet implementation
  ////////////////////////////////////////////////////////////

  ////////////////////
  // Updates
  ////////////////////

  // Update the given row.
  // 'key' should be the key portion of the row -- i.e a contiguous
  // encoding of the key columns.
  Status MutateRow(txid_t txid,
                   const RowSetKeyProbe &probe,
                   const RowChangeList &update);

  Status CheckRowPresent(const RowSetKeyProbe &probe, bool *present) const;

  ////////////////////
  // Read functions.
  ////////////////////
  RowwiseIterator *NewRowIterator(const Schema &projection,
                                  const MvccSnapshot &snap) const;

  CompactionInput *NewCompactionInput(const MvccSnapshot &snap) const;

  // Count the number of rows in this rowset.
  Status CountRows(rowid_t *count) const;

  // See RowSet::GetBounds(...)
  virtual Status GetBounds(Slice *min_encoded_key,
                           Slice *max_encoded_key) const;

  // Estimate the number of bytes on-disk
  uint64_t EstimateOnDiskSize() const;

  boost::mutex *compact_flush_lock() {
    return &compact_flush_lock_;
  }

<<<<<<< HEAD
  DeltaTracker *delta_tracker() {
    return DCHECK_NOTNULL(delta_tracker_.get());
=======
  shared_ptr<metadata::RowSetMetadata> metadata() {
    return rowset_metadata_;
>>>>>>> 8d93e1eb
  }

  const Schema &schema() const {
    return schema_;
  }

  string ToString() const {
    return rowset_metadata_->ToString();
  }

  virtual Status DebugDump(vector<string> *out = NULL);

 private:
  FRIEND_TEST(TestRowSet, TestRowSetUpdate);
  FRIEND_TEST(TestRowSet, TestDMSFlush);
  FRIEND_TEST(TestCompaction, TestOneToOne);
  DISALLOW_COPY_AND_ASSIGN(DiskRowSet);
  friend class CompactionInput;

  // TODO: should 'schema' be stored with the rowset? quite likely
  // so that we can support cheap alter table.
  DiskRowSet(const shared_ptr<metadata::RowSetMetadata>& rowset_metadata, const Schema &schema);

  Status Open();

  shared_ptr<metadata::RowSetMetadata> rowset_metadata_;
  const Schema schema_;

  bool open_;

  // Base data for this rowset.
  // This vector contains one entry for each column.
  shared_ptr<CFileSet> base_data_;
  shared_ptr<DeltaTracker> delta_tracker_;

  // Lock governing this rowset's inclusion in a compact/flush. If locked,
  // no other compactor will attempt to include this rowset.
  boost::mutex compact_flush_lock_;
};

} // namespace tablet
} // namespace kudu

#endif<|MERGE_RESOLUTION|>--- conflicted
+++ resolved
@@ -42,6 +42,7 @@
 
 class DiskRowSetWriter {
  public:
+  // TODO: document ownership of rowset_metadata
   DiskRowSetWriter(metadata::RowSetMetadata *rowset_metadata,
                    const Schema &schema,
                    const BloomFilterSizing &bloom_sizing) :
@@ -108,9 +109,11 @@
 // with ".N" where N starts at 0 and increases as new rowsets are generated.
 class RollingDiskRowSetWriter {
  public:
-  RollingDiskRowSetWriter(Env *env,
+  // Create a new rolling writer. The given 'tablet_metadata' must stay valid
+  // for the lifetime of this writer, and is used to construct the new rowsets
+  // that this RollingDiskRowSetWriter creates.
+  RollingDiskRowSetWriter(metadata::TabletMetadata* tablet_metadata,
                           const Schema &schema,
-                          const string &base_path,
                           const BloomFilterSizing &bloom_sizing,
                           size_t target_rowset_size);
   ~RollingDiskRowSetWriter();
@@ -130,7 +133,7 @@
 
   // Return the set of rowset paths that were written by this writer.
   // This must only be called after Finish() returns an OK result.
-  void GetWrittenPaths(std::vector<std::string> *paths) const;
+  void GetWrittenMetadata(metadata::RowSetMetadataVector* metas) const;
 
  private:
   Status RollWriter();
@@ -143,10 +146,9 @@
   };
   State state_;
 
-  Env * const env_;
+  metadata::TabletMetadata* tablet_metadata_;
   const Schema schema_;
-  const std::string base_path_;
-  std::string cur_path_;
+  shared_ptr<metadata::RowSetMetadata> cur_metadata_;
   const BloomFilterSizing bloom_sizing_;
   const size_t target_rowset_size_;
 
@@ -155,8 +157,9 @@
   // The index for the next output.
   int output_index_;
 
-  // DiskRowSet paths which have been successfully written out.
-  std::vector<std::string> written_paths_;
+  // RowSetMetadata objects for rowsets which have been successfully
+  // written out.
+  metadata::RowSetMetadataVector written_metas_;
 
   int64_t written_count_;
 
@@ -224,13 +227,12 @@
     return &compact_flush_lock_;
   }
 
-<<<<<<< HEAD
   DeltaTracker *delta_tracker() {
     return DCHECK_NOTNULL(delta_tracker_.get());
-=======
+  }
+
   shared_ptr<metadata::RowSetMetadata> metadata() {
     return rowset_metadata_;
->>>>>>> 8d93e1eb
   }
 
   const Schema &schema() const {
